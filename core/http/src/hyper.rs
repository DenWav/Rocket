//! Re-exported hyper HTTP library types.
//!
//! All types that are re-exported from Hyper reside inside of this module.
//! These types will, with certainty, be removed with time, but they reside here
//! while necessary.

<<<<<<< HEAD
#[doc(hidden)] pub use hyper::{Body, Error, Request, Response};
#[doc(hidden)] pub use hyper::body::{Bytes, HttpBody, Sender as BodySender};
#[doc(hidden)] pub use hyper::rt::Executor;
#[doc(hidden)] pub use hyper::server::Server;
#[doc(hidden)] pub use hyper::service::{make_service_fn, service_fn, Service};
#[doc(hidden)] pub use hyper::upgrade;

#[doc(hidden)] pub use http::header::HeaderMap;
#[doc(hidden)] pub use http::header::HeaderName as HeaderName;
#[doc(hidden)] pub use http::header::HeaderValue as HeaderValue;
#[doc(hidden)] pub use http::method::Method;
#[doc(hidden)] pub use http::request::Parts as RequestParts;
#[doc(hidden)] pub use http::response::Builder as ResponseBuilder;
#[doc(hidden)] pub use http::status::StatusCode;
#[doc(hidden)] pub use http::uri::{Uri, Parts as UriParts};
=======
#[doc(hidden)] pub use hyper::*;
#[doc(hidden)] pub use http::*;
>>>>>>> 7ffe3a73

/// Reexported http header types.
pub mod header {
    macro_rules! import_http_headers {
        ($($name:ident),*) => ($(
            pub use http::header::$name as $name;
        )*)
    }

    import_http_headers! {
        ACCEPT, ACCEPT_CHARSET, ACCEPT_ENCODING, ACCEPT_LANGUAGE, ACCEPT_RANGES,
        ACCESS_CONTROL_ALLOW_CREDENTIALS, ACCESS_CONTROL_ALLOW_HEADERS,
        ACCESS_CONTROL_ALLOW_METHODS, ACCESS_CONTROL_ALLOW_ORIGIN,
        ACCESS_CONTROL_EXPOSE_HEADERS, ACCESS_CONTROL_MAX_AGE,
        ACCESS_CONTROL_REQUEST_HEADERS, ACCESS_CONTROL_REQUEST_METHOD, ALLOW,
        AUTHORIZATION, CACHE_CONTROL, CONNECTION, CONTENT_DISPOSITION,
        CONTENT_ENCODING, CONTENT_LANGUAGE, CONTENT_LENGTH, CONTENT_LOCATION,
        CONTENT_RANGE, CONTENT_SECURITY_POLICY,
        CONTENT_SECURITY_POLICY_REPORT_ONLY, CONTENT_TYPE, DATE, ETAG, EXPECT,
        EXPIRES, FORWARDED, FROM, HOST, IF_MATCH, IF_MODIFIED_SINCE,
        IF_NONE_MATCH, IF_RANGE, IF_UNMODIFIED_SINCE, LAST_MODIFIED, LINK,
        LOCATION, ORIGIN, PRAGMA, RANGE, REFERER, REFERRER_POLICY, REFRESH,
        STRICT_TRANSPORT_SECURITY, TE, TRANSFER_ENCODING, UPGRADE, USER_AGENT,
        VARY
    }
}<|MERGE_RESOLUTION|>--- conflicted
+++ resolved
@@ -4,26 +4,8 @@
 //! These types will, with certainty, be removed with time, but they reside here
 //! while necessary.
 
-<<<<<<< HEAD
-#[doc(hidden)] pub use hyper::{Body, Error, Request, Response};
-#[doc(hidden)] pub use hyper::body::{Bytes, HttpBody, Sender as BodySender};
-#[doc(hidden)] pub use hyper::rt::Executor;
-#[doc(hidden)] pub use hyper::server::Server;
-#[doc(hidden)] pub use hyper::service::{make_service_fn, service_fn, Service};
-#[doc(hidden)] pub use hyper::upgrade;
-
-#[doc(hidden)] pub use http::header::HeaderMap;
-#[doc(hidden)] pub use http::header::HeaderName as HeaderName;
-#[doc(hidden)] pub use http::header::HeaderValue as HeaderValue;
-#[doc(hidden)] pub use http::method::Method;
-#[doc(hidden)] pub use http::request::Parts as RequestParts;
-#[doc(hidden)] pub use http::response::Builder as ResponseBuilder;
-#[doc(hidden)] pub use http::status::StatusCode;
-#[doc(hidden)] pub use http::uri::{Uri, Parts as UriParts};
-=======
 #[doc(hidden)] pub use hyper::*;
 #[doc(hidden)] pub use http::*;
->>>>>>> 7ffe3a73
 
 /// Reexported http header types.
 pub mod header {
