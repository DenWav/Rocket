--- conflicted
+++ resolved
@@ -55,15 +55,8 @@
 async-trait = "0.1.43"
 async-stream = "0.3.2"
 multer = { version = "2", features = ["tokio-io"] }
-<<<<<<< HEAD
 websocket-codec = "0.5.0"
-
-[dependencies.async-stream]
-git = "https://github.com/SergioBenitez/async-stream.git"
-rev = "c46ada9"
-=======
 tokio-stream = { version = "0.1.6", features = ["signal"] }
->>>>>>> 3a3d0ce5
 
 [dependencies.state]
 git = "https://github.com/SergioBenitez/state.git"
@@ -79,11 +72,7 @@
 features = ["serde"]
 
 [dependencies.tokio]
-<<<<<<< HEAD
-version = "1.6"
-=======
 version = "1.6.1"
->>>>>>> 3a3d0ce5
 features = ["fs", "io-std", "io-util", "rt-multi-thread", "sync", "signal", "macros"]
 
 [dependencies.tokio-util]
