[package]
name = "rocket"
version = "0.5.0-dev"
authors = ["Sergio Benitez <sb@sergio.bz>"]
description = """
Web framework with a focus on usability, security, extensibility, and speed.
"""
documentation = "https://api.rocket.rs/master/rocket/"
homepage = "https://rocket.rs"
repository = "https://github.com/SergioBenitez/Rocket"
readme = "../../README.md"
keywords = ["rocket", "web", "framework", "server"]
license = "MIT OR Apache-2.0"
build = "build.rs"
categories = ["web-programming::http-server"]
edition = "2018"

[package.metadata.docs.rs]
all-features = true

[features]
default = []
tls = ["rocket_http/tls"]
secrets = ["rocket_http/private-cookies"]

[dependencies]
futures = "0.3.0"
yansi = "0.5"
log = { version = "0.4", features = ["std"] }
num_cpus = "1.0"
time = "0.2.11"
memchr = "2" # TODO: Use pear instead.
binascii = "0.1"
atty = "0.2"
ref-cast = "1.0"
atomic = "0.5"
parking_lot = "0.11"
ubyte = {version = "0.10", features = ["serde"] }
serde = { version = "1.0", features = ["derive"] }
figment = { version = "0.10.4", features = ["toml", "env"] }
rand = "0.8"
either = "1"
pin-project-lite = "0.2"
indexmap = { version = "1.0", features = ["serde-1"] }
tempfile = "3"
async-trait = "0.1.43"
<<<<<<< HEAD
websocket-codec = "0.5.0"
=======
multer = { version = "2", features = ["tokio-io"] }
>>>>>>> 7fb18cbe

[dependencies.async-stream]
git = "https://github.com/SergioBenitez/async-stream.git"
rev = "c46ada9"

[dependencies.state]
git = "https://github.com/SergioBenitez/state.git"
rev = "8f94dc"

[dependencies.rocket_codegen]
version = "0.5.0-dev"
path = "../codegen"

[dependencies.rocket_http]
version = "0.5.0-dev"
path = "../http"
features = ["serde"]

[dependencies.tokio]
version = "1.6"
features = ["fs", "io-std", "io-util", "rt-multi-thread", "sync", "signal", "macros"]

[dependencies.tokio-util]
version = "0.6"
default-features = false
features = ["io"]

[dependencies.bytes]
version = "1.0"

[build-dependencies]
yansi = "0.5"
version_check = "0.9.1"

[dev-dependencies]
figment = { version = "0.10", features = ["test"] }
pretty_assertions = "0.7"<|MERGE_RESOLUTION|>--- conflicted
+++ resolved
@@ -44,11 +44,8 @@
 indexmap = { version = "1.0", features = ["serde-1"] }
 tempfile = "3"
 async-trait = "0.1.43"
-<<<<<<< HEAD
+multer = { version = "2", features = ["tokio-io"] }
 websocket-codec = "0.5.0"
-=======
-multer = { version = "2", features = ["tokio-io"] }
->>>>>>> 7fb18cbe
 
 [dependencies.async-stream]
 git = "https://github.com/SergioBenitez/async-stream.git"
