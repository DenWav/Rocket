use std::pin::Pin;
use std::task::{Context, Poll};
use std::path::Path;
use std::io::{self, Cursor};

use tokio::{fs::File, sync::mpsc};
use tokio::io::{AsyncRead, AsyncWrite, AsyncReadExt, ReadBuf, Take};
use futures::stream::Stream;
use futures::ready;

use crate::{channels::websockets::{IntoMessage, WebsocketMessage}, http::hyper};
use crate::ext::{PollExt, Chain};
use crate::data::{Capped, N};

/// Raw data stream of a request body.
///
/// This stream can only be obtained by calling
/// [`Data::open()`](crate::data::Data::open()) with a data limit. The stream
/// contains all of the data in the body of the request.
///
/// Reading from a `DataStream` is accomplished via the various methods on the
/// structure. In general, methods exists in two variants: those that _check_
/// whether the entire stream was read and those that don't. The former either
/// directly or indirectly (via [`Capped`]) return an [`N`] which allows
/// checking if the stream was read to completion while the latter do not.
///
/// | Read Into | Method                               | Notes                            |
/// |-----------|--------------------------------------|----------------------------------|
/// | `String`  | [`DataStream::into_string()`]        | Completeness checked. Preferred. |
/// | `String`  | [`AsyncReadExt::read_to_string()`]   | Unchecked w/existing `String`.   |
/// | `Vec<u8>` | [`DataStream::into_bytes()`]         | Checked. Preferred.              |
/// | `Vec<u8>` | [`DataStream::stream_to(&mut vec)`]  | Checked w/existing `Vec`.        |
/// | `Vec<u8>` | [`DataStream::stream_precise_to()`]  | Unchecked w/existing `Vec`.      |
/// | `File`    | [`DataStream::into_file()`]          | Checked. Preferred.              |
/// | `File`    | [`DataStream::stream_to(&mut file)`] | Checked w/ existing `File`.      |
/// | `File`    | [`DataStream::stream_precise_to()`]  | Unchecked w/ existing `File`.    |
/// | `T`       | [`DataStream::stream_to()`]          | Checked. Any `T: AsyncWrite`.    |
/// | `T`       | [`DataStream::stream_precise_to()`]  | Unchecked. Any `T: AsyncWrite`.  |
///
/// [`DataStream::stream_to(&mut vec)`]: DataStream::stream_to()
/// [`DataStream::stream_to(&mut file)`]: DataStream::stream_to()
pub struct DataStream {
    pub(crate) chain: Take<Chain<Cursor<Vec<u8>>, StreamReader>>,
}

/// An adapter: turns a `T: Stream` (in `StreamKind`) into a `tokio::AsyncRead`.
pub struct StreamReader {
    state: State,
    inner: StreamKind,
}

/// The current state of `StreamReader` `AsyncRead` adapter.
enum State {
    Pending,
    Partial(Cursor<hyper::Bytes>),
    Done,
}

/// The kinds of streams we accept as `Data`.
enum StreamKind {
    Body(hyper::Body),
<<<<<<< HEAD
    Multipart(multer::Field),
    Websocket(mpsc::Receiver<hyper::Bytes>),
=======
    Multipart(multer::Field<'static>)
>>>>>>> 7fb18cbe
}

impl DataStream {
    pub(crate) fn new(buf: Vec<u8>, stream: StreamReader, limit: u64) -> Self {
        let chain = Chain::new(Cursor::new(buf), stream).take(limit);
        Self { chain }
    }

    /// Whether a previous read exhausted the set limit _and then some_.
    async fn limit_exceeded(&mut self) -> io::Result<bool> {
        #[cold]
        async fn _limit_exceeded(stream: &mut DataStream) -> io::Result<bool> {
            stream.chain.set_limit(1);
            let mut buf = [0u8; 1];
            Ok(stream.read(&mut buf).await? != 0)
        }

        Ok(self.chain.limit() == 0 && _limit_exceeded(self).await?)
    }

    /// Number of bytes a full read from `self` will _definitely_ read.
    ///
    /// # Example
    ///
    /// ```rust
    /// use rocket::data::{Data, ToByteUnit};
    ///
    /// async fn f(data: Data) {
    ///     let definitely_have_n_bytes = data.open(1.kibibytes()).hint();
    /// }
    /// ```
    pub fn hint(&self) -> usize {
        let buf_len = self.chain.get_ref().get_ref().0.get_ref().len();
        std::cmp::min(buf_len, self.chain.limit() as usize)
    }

    /// A helper method to write the body of the request to any `AsyncWrite`
    /// type. Returns an [`N`] which indicates how many bytes were written and
    /// whether the entire stream was read. An additional read from `self` may
    /// be required to check if all of the sream has been read. If that
    /// information is not needed, use [`DataStream::stream_precise_to()`].
    ///
    /// This method is identical to `tokio::io::copy(&mut self, &mut writer)`
    /// except in that it returns an `N` to check for completeness.
    ///
    /// # Example
    ///
    /// ```rust
    /// use std::io;
    /// use rocket::data::{Data, ToByteUnit};
    ///
    /// async fn data_guard(mut data: Data) -> io::Result<String> {
    ///     // write all of the data to stdout
    ///     let written = data.open(512.kibibytes())
    ///         .stream_to(tokio::io::stdout()).await?;
    ///
    ///     Ok(format!("Wrote {} bytes.", written))
    /// }
    /// ```
    #[inline(always)]
    pub async fn stream_to<W>(mut self, mut writer: W) -> io::Result<N>
        where W: AsyncWrite + Unpin
    {
        let written = tokio::io::copy(&mut self, &mut writer).await?;
        Ok(N { written, complete: !self.limit_exceeded().await? })
    }

    /// Like [`DataStream::stream_to()`] except that no end-of-stream check is
    /// conducted and thus read/write completeness is unknown.
    ///
    /// # Example
    ///
    /// ```rust
    /// use std::io;
    /// use rocket::data::{Data, ToByteUnit};
    ///
    /// async fn data_guard(mut data: Data) -> io::Result<String> {
    ///     // write all of the data to stdout
    ///     let written = data.open(512.kibibytes())
    ///         .stream_precise_to(tokio::io::stdout()).await?;
    ///
    ///     Ok(format!("Wrote {} bytes.", written))
    /// }
    /// ```
    #[inline(always)]
    pub async fn stream_precise_to<W>(mut self, mut writer: W) -> io::Result<u64>
        where W: AsyncWrite + Unpin
    {
        tokio::io::copy(&mut self, &mut writer).await
    }

    /// A helper method to write the body of the request to a `Vec<u8>`.
    ///
    /// # Example
    ///
    /// ```rust
    /// use std::io;
    /// use rocket::data::{Data, ToByteUnit};
    ///
    /// async fn data_guard(data: Data) -> io::Result<Vec<u8>> {
    ///     let bytes = data.open(4.kibibytes()).into_bytes().await?;
    ///     if !bytes.is_complete() {
    ///         println!("there are bytes remaining in the stream");
    ///     }
    ///
    ///     Ok(bytes.into_inner())
    /// }
    /// ```
    pub async fn into_bytes(self) -> io::Result<Capped<Vec<u8>>> {
        let mut vec = Vec::with_capacity(self.hint());
        let n = self.stream_to(&mut vec).await?;
        Ok(Capped { value: vec, n })
    }

    /// A helper method to write the body of the request to a `String`.
    ///
    /// # Example
    ///
    /// ```rust
    /// use std::io;
    /// use rocket::data::{Data, ToByteUnit};
    ///
    /// async fn data_guard(data: Data) -> io::Result<String> {
    ///     let string = data.open(10.bytes()).into_string().await?;
    ///     if !string.is_complete() {
    ///         println!("there are bytes remaining in the stream");
    ///     }
    ///
    ///     Ok(string.into_inner())
    /// }
    /// ```
    pub async fn into_string(mut self) -> io::Result<Capped<String>> {
        let mut string = String::with_capacity(self.hint());
        let written = self.read_to_string(&mut string).await?;
        let n = N { written: written as u64, complete: !self.limit_exceeded().await? };
        Ok(Capped { value: string, n })
    }

    /// A helper method to write the body of the request to a file at the path
    /// determined by `path`. If a file at the path already exists, it is
    /// overwritten. The opened file is returned.
    ///
    /// # Example
    ///
    /// ```rust
    /// use std::io;
    /// use rocket::data::{Data, ToByteUnit};
    ///
    /// async fn data_guard(mut data: Data) -> io::Result<String> {
    ///     let file = data.open(1.megabytes()).into_file("/static/file").await?;
    ///     if !file.is_complete() {
    ///         println!("there are bytes remaining in the stream");
    ///     }
    ///
    ///     Ok(format!("Wrote {} bytes to /static/file", file.n))
    /// }
    /// ```
    pub async fn into_file<P: AsRef<Path>>(self, path: P) -> io::Result<Capped<File>> {
        let mut file = File::create(path).await?;
        let n = self.stream_to(&mut tokio::io::BufWriter::new(&mut file)).await?;
        Ok(Capped { value: file, n })
    }
}

// TODO.async: Consider implementing `AsyncBufRead`.

impl StreamReader {
    pub fn empty() -> Self {
        Self { inner: StreamKind::Body(hyper::Body::empty()), state: State::Done }
    }
}

impl From<hyper::Body> for StreamReader {
    fn from(body: hyper::Body) -> Self {
        Self { inner: StreamKind::Body(body), state: State::Pending }
    }
}

impl From<multer::Field<'static>> for StreamReader {
    fn from(field: multer::Field<'static>) -> Self {
        Self { inner: StreamKind::Multipart(field), state: State::Pending }
    }
}

impl From<WebsocketMessage> for StreamReader {
    fn from(message: WebsocketMessage) -> Self {
        Self { inner: StreamKind::Websocket(message.into_message()), state: State::Pending }
    }
}

impl AsyncRead for DataStream {
    #[inline(always)]
    fn poll_read(
        mut self: Pin<&mut Self>,
        cx: &mut Context<'_>,
        buf: &mut ReadBuf<'_>,
    ) -> Poll<io::Result<()>> {
        Pin::new(&mut self.chain).poll_read(cx, buf)
    }
}

impl Stream for StreamKind {
    type Item = io::Result<hyper::Bytes>;

    fn poll_next(
        self: Pin<&mut Self>,
        cx: &mut Context<'_>,
    ) -> Poll<Option<Self::Item>> {
        match self.get_mut() {
            StreamKind::Body(body) => Pin::new(body).poll_next(cx)
                .map_err_ext(|e| io::Error::new(io::ErrorKind::Other, e)),
            StreamKind::Multipart(mp) => Pin::new(mp).poll_next(cx)
                .map_err_ext(|e| io::Error::new(io::ErrorKind::Other, e)),
            StreamKind::Websocket(r) => r.poll_recv(cx).map(|b| b.map(|b| Ok(b))),
        }
    }

    fn size_hint(&self) -> (usize, Option<usize>) {
        match self {
            StreamKind::Body(body) => body.size_hint(),
            StreamKind::Multipart(mp) => mp.size_hint(),
            StreamKind::Websocket(_r) => (0, None),
        }
    }
}

impl AsyncRead for StreamReader {
    fn poll_read(
        mut self: Pin<&mut Self>,
        cx: &mut Context<'_>,
        buf: &mut ReadBuf<'_>,
    ) -> Poll<io::Result<()>> {
        loop {
            self.state = match self.state {
                State::Pending => {
                    match ready!(Pin::new(&mut self.inner).poll_next(cx)) {
                        Some(Err(e)) => return Poll::Ready(Err(e)),
                        Some(Ok(bytes)) => State::Partial(Cursor::new(bytes)),
                        None => State::Done,
                    }
                },
                State::Partial(ref mut cursor) => {
                    let rem = buf.remaining();
                    match ready!(Pin::new(cursor).poll_read(cx, buf)) {
                        Ok(()) if rem == buf.remaining() => State::Pending,
                        result => return Poll::Ready(result),
                    }
                }
                State::Done => return Poll::Ready(Ok(())),
            }
        }
    }
}<|MERGE_RESOLUTION|>--- conflicted
+++ resolved
@@ -59,12 +59,8 @@
 /// The kinds of streams we accept as `Data`.
 enum StreamKind {
     Body(hyper::Body),
-<<<<<<< HEAD
-    Multipart(multer::Field),
+    Multipart(multer::Field<'static>)
     Websocket(mpsc::Receiver<hyper::Bytes>),
-=======
-    Multipart(multer::Field<'static>)
->>>>>>> 7fb18cbe
 }
 
 impl DataStream {
