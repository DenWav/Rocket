--- conflicted
+++ resolved
@@ -13,19 +13,11 @@
 use crate::request::{FromParam, FromRequest, FromSegments, Outcome};
 use crate::{Orbit, Rocket, Route};
 
-<<<<<<< HEAD
-use crate::http::{hyper, Method, Header, HeaderMap};
-use crate::http::{ContentType, Accept, MediaType, CookieJar, Cookie};
 use crate::http::uncased::UncasedStr;
 use crate::http::private::Certificates;
-use crate::http::uri::{fmt::Path, Origin, Segments, Host, Authority};
-=======
-use crate::http::private::RawCertificate;
-use crate::http::uncased::UncasedStr;
 use crate::http::uri::{fmt::Path, Authority, Host, Origin, Segments};
 use crate::http::{hyper, Header, HeaderMap, Method};
 use crate::http::{Accept, ContentType, Cookie, CookieJar, MediaType};
->>>>>>> b151c966
 
 /// The type of an incoming web request.
 ///
@@ -1011,18 +1003,12 @@
         let mut errors = vec![];
 
         // Ensure that the method is known. TODO: Allow made-up methods?
-<<<<<<< HEAD
-        let method = Method::from_hyp(&hyper.method)
-            .unwrap_or_else(|| {
+        let method = Method::from_hyp(&hyper.method).unwrap_or_else(|| {
                 errors.push(Kind::BadMethod(&hyper.method));
                 Method::Get
             });
-=======
-        let method = Method::from_hyp(&hyper.method).ok_or(Error::BadMethod(&hyper.method))?;
->>>>>>> b151c966
 
         // TODO: Keep around not just the path/query, but the rest, if there?
-<<<<<<< HEAD
         let uri = hyper.uri.path_and_query()
             .map(|uri| {
                 // In debug, make sure we agree with Hyper about URI validity.
@@ -1042,14 +1028,6 @@
                 errors.push(Kind::InvalidUri(&hyper.uri));
                 Origin::ROOT
             });
-=======
-        let uri = hyper
-            .uri
-            .path_and_query()
-            .ok_or(Error::InvalidUri(&hyper.uri))?;
-        debug_assert!(Origin::parse(uri.as_str()).is_ok());
-        let uri = Origin::new(uri.path(), uri.query().map(Cow::Borrowed));
->>>>>>> b151c966
 
         // Construct the request object; fill in metadata and headers next.
         let mut request = Request::new(rocket, method, uri);
