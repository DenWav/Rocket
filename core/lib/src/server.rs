use std::io;
use std::sync::Arc;
use std::time::Duration;

use channel::WebSocket;
use rocket_http::hyper::upgrade::OnUpgrade;
use yansi::Paint;
use tokio::sync::oneshot;
use futures::stream::StreamExt;
use futures::future::{self, FutureExt, Future, TryFutureExt, BoxFuture};

<<<<<<< HEAD
use crate::websocket::Extensions;
use crate::websocket::WebSocketEvent;
use crate::websocket::channel;
use crate::websocket::channel::WebSocketChannel;
use crate::websocket::status::StatusError;
use crate::websocket::status::WebSocketStatus;
use crate::{Rocket, Orbit, Request, Response, Data, route};
=======
use crate::{route, Rocket, Orbit, Request, Response, Data, Config};
>>>>>>> 7ffe3a73
use crate::form::Form;
use crate::outcome::Outcome;
use crate::error::{Error, ErrorKind};
use crate::ext::{AsyncReadExt, CancellableListener, CancellableIo};
use crate::request::ConnectionMeta;

use crate::http::{uri::Origin, hyper, Method, Status, Header};
use crate::http::private::{bind_tcp, Listener, Connection, Incoming};

// A token returned to force the execution of one method before another.
pub(crate) struct RequestToken;

async fn handle<Fut, T, F>(name: Option<&str>, run: F) -> Option<T>
    where F: FnOnce() -> Fut, Fut: Future<Output = T>,
{
    use std::panic::AssertUnwindSafe;

    macro_rules! panic_info {
        ($name:expr, $e:expr) => {{
            match $name {
                Some(name) => error_!("Handler {} panicked.", Paint::white(name)),
                None => error_!("A handler panicked.")
            };

            info_!("This is an application bug.");
            info_!("A panic in Rust must be treated as an exceptional event.");
            info_!("Panicking is not a suitable error handling mechanism.");
            info_!("Unwinding, the result of a panic, is an expensive operation.");
            info_!("Panics will degrade application performance.");
            info_!("Instead of panicking, return `Option` and/or `Result`.");
            info_!("Values of either type can be returned directly from handlers.");
            warn_!("A panic is treated as an internal server error.");
            $e
        }}
    }

    let run = AssertUnwindSafe(run);
    let fut = std::panic::catch_unwind(run)
        .map_err(|e| panic_info!(name, e))
        .ok()?;

    AssertUnwindSafe(fut)
        .catch_unwind()
        .await
        .map_err(|e| panic_info!(name, e))
        .ok()
}


// This function tries to hide all of the Hyper-ness from Rocket. It essentially
// converts Hyper types into Rocket types, then calls the `dispatch` function,
// which knows nothing about Hyper. Because responding depends on the
// `HyperResponse` type, this function does the actual response processing.
async fn hyper_service_fn(
    rocket: Arc<Rocket<Orbit>>,
<<<<<<< HEAD
    addr: std::net::SocketAddr,
    mut hyp_req: hyper::Request<hyper::Body>,
=======
    conn: ConnectionMeta,
    hyp_req: hyper::Request<hyper::Body>,
>>>>>>> 7ffe3a73
) -> Result<hyper::Response<hyper::Body>, io::Error> {
    // This future must return a hyper::Response, but the response body might
    // borrow from the request. Instead, write the body in another future that
    // sends the response metadata (and a body channel) prior.
    let (tx, rx) = oneshot::channel();

    tokio::spawn(async move {
        let upgrade = crate::websocket::upgrade(&mut hyp_req);
        // Convert a Hyper request into a Rocket request.
        let (h_parts, mut h_body) = hyp_req.into_parts();
        match Request::from_hyp(&rocket, &h_parts, Some(conn)) {
            Ok(mut req) => {
                // Convert into Rocket `Data`, dispatch request, write response.
                let mut data = Data::from(&mut h_body);
                let token = rocket.preprocess_request(&mut req, &mut data).await;
                let response = rocket.dispatch(token, &mut req, data).await;
                rocket.send_response(response, tx).await;
            },
            Err(e) => {
                // TODO: We don't have a request to pass in, so we fabricate
                // one. This is weird. Instead, let the user know that we failed
                // to parse a request (a special handler?).
                error!("Bad incoming request: {}", e);
                let dummy = Request::new(&rocket, Method::Get, Origin::ROOT);
                let response = rocket.handle_error(Status::BadRequest, &dummy).await;
                rocket.send_response(response, tx).await;
            }
<<<<<<< HEAD
        };

        // Retrieve the data from the hyper body.
        let mut data = Data::from(&mut h_body);

        // Dispatch the request to get a response, then write that response out.
        let token = rocket.preprocess_request(&mut req, &mut data).await;
        if let Some((accept, upgrade)) = upgrade {
            // req.clone() is nessecary since the request is borrowed to hande the response. This
            // copy can (and will) outlive the actual request, but will not outlive the websocket
            // connection.
            let req_copy = req.clone();
            let (r, ext) = rocket.dispatch_ws(token, &mut req, data, accept).await;
            rocket.send_response(r, tx).await;
            rocket.ws_event_loop(req_copy, upgrade, ext).await;
        } else {
            let r = rocket.dispatch(token, &mut req, data).await;
            rocket.send_response(r, tx).await;
=======
>>>>>>> 7ffe3a73
        }
    });

    // Receive the response written to `tx` by the task above.
    rx.await.map_err(|e| io::Error::new(io::ErrorKind::BrokenPipe, e))
}

impl Rocket<Orbit> {
    /// Wrapper around `_send_response` to log a success or failure.
    #[inline]
    async fn send_response(
        &self,
        response: Response<'_>,
        tx: oneshot::Sender<hyper::Response<hyper::Body>>,
    ) {
        let remote_hungup = |e: &io::Error| match e.kind() {
            | io::ErrorKind::BrokenPipe
            | io::ErrorKind::ConnectionReset
            | io::ErrorKind::ConnectionAborted => true,
            _ => false,
        };

        match self._send_response(response, tx).await {
            Ok(()) => info_!("{}", Paint::green("Response succeeded.")),
            Err(e) if remote_hungup(&e) => warn_!("Remote left: {}.", e),
            Err(e) => warn_!("Failed to write response: {}.", e),
        }
    }

    /// Attempts to create a hyper response from `response` and send it to `tx`.
    #[inline]
    async fn _send_response(
        &self,
        mut response: Response<'_>,
        tx: oneshot::Sender<hyper::Response<hyper::Body>>,
    ) -> io::Result<()> {
        let mut hyp_res = hyper::Response::builder();

        hyp_res = hyp_res.status(response.status().code);
        for header in response.headers().iter() {
            let name = header.name.as_str();
            let value = header.value.as_bytes();
            hyp_res = hyp_res.header(name, value);
        }

        let body = response.body_mut();
        if let Some(n) = body.size().await {
            hyp_res = hyp_res.header(hyper::header::CONTENT_LENGTH, n);
        }

        let (mut sender, hyp_body) = hyper::Body::channel();
        let hyp_response = hyp_res.body(hyp_body)
            .map_err(|e| io::Error::new(io::ErrorKind::InvalidData, e))?;

        tx.send(hyp_response).map_err(|_| {
            let msg = "client disconnect before response started";
            io::Error::new(io::ErrorKind::BrokenPipe, msg)
        })?;

        let max_chunk_size = body.max_chunk_size();
        let mut stream = body.into_bytes_stream(max_chunk_size);
        while let Some(next) = stream.next().await {
            sender.send_data(next?).await
                .map_err(|e| io::Error::new(io::ErrorKind::BrokenPipe, e))?;
        }

        Ok(())
    }

    /// Preprocess the request for Rocket things. Currently, this means:
    ///
    ///   * Rewriting the method in the request if _method form field exists.
    ///   * Run the request fairings.
    ///
    /// Keep this in-sync with derive_form when preprocessing form fields.
    pub(crate) async fn preprocess_request(
        &self,
        req: &mut Request<'_>,
        data: &mut Data<'_>
    ) -> RequestToken {
        // Check if this is a form and if the form contains the special _method
        // field which we use to reinterpret the request's method.
        let (min_len, max_len) = ("_method=get".len(), "_method=delete".len());
        let peek_buffer = data.peek(max_len).await;
        let is_form = req.content_type().map_or(false, |ct| ct.is_form());

        if is_form && req.method() == Method::Post && peek_buffer.len() >= min_len {
            let method = std::str::from_utf8(peek_buffer).ok()
                .and_then(|raw_form| Form::values(raw_form).next())
                .filter(|field| field.name == "_method")
                .and_then(|field| field.value.parse().ok());

            if let Some(method) = method {
                req._set_method(method);
            }
        }

        // Run request fairings.
        self.fairings.handle_request(req, data).await;

        RequestToken
    }

    #[inline]
    pub(crate) async fn dispatch<'s, 'r: 's>(
        &'s self,
        _token: RequestToken,
        request: &'r Request<'s>,
        data: Data<'r>
    ) -> Response<'r> {
        info!("{}:", request);

        // Remember if the request is `HEAD` for later body stripping.
        let was_head_request = request.method() == Method::Head;

        // Route the request and run the user's handlers.
        let mut response = self.route_and_process(request, data).await;

        // Add a default 'Server' header if it isn't already there.
        // TODO: If removing Hyper, write out `Date` header too.
        if let Some(ident) = request.rocket().config.ident.as_str() {
            if !response.headers().contains("Server") {
                response.set_header(Header::new("Server", ident));
            }
        }

        // Run the response fairings.
        self.fairings.handle_response(request, &mut response).await;

        // Strip the body if this is a `HEAD` request.
        if was_head_request {
            response.strip_body();
        }

        response
    }

    async fn route_and_process<'s, 'r: 's>(
        &'s self,
        request: &'r Request<'s>,
        data: Data<'r>
    ) -> Response<'r> {
        let mut response = match self.route(request, data).await {
            Outcome::Success(response) => response,
            Outcome::Forward(data) if request.method() == Method::Head => {
                info_!("Autohandling {} request.", Paint::default("HEAD").bold());

                // Dispatch the request again with Method `GET`.
                request._set_method(Method::Get);
                match self.route(request, data).await {
                    Outcome::Success(response) => response,
                    Outcome::Failure(status) => self.handle_error(status, request).await,
                    Outcome::Forward(_) => self.handle_error(Status::NotFound, request).await,
                }
            }
            Outcome::Forward(_) => self.handle_error(Status::NotFound, request).await,
            Outcome::Failure(status) => self.handle_error(status, request).await,
        };

        // Set the cookies. Note that error responses will only include cookies
        // set by the error handler. See `handle_error` for more.
        let delta_jar = request.cookies().take_delta_jar();
        for cookie in delta_jar.delta() {
            response.adjoin_header(cookie);
        }

        response
    }

    /// Tries to find a `Responder` for a given `request`. It does this by
    /// routing the request and calling the handler for each matching route
    /// until one of the handlers returns success or failure, or there are no
    /// additional routes to try (forward). The corresponding outcome for each
    /// condition is returned.
    #[inline]
    async fn route<'s, 'r: 's>(
        &'s self,
        request: &'r Request<'s>,
        mut data: Data<'r>,
    ) -> route::Outcome<'r> {
        // Go through the list of matching routes until we fail or succeed.
        for route in self.router.route(request) {
            // Retrieve and set the requests parameters.
            info_!("Matched: {}", route);
            request.set_route(route);

            let name = route.name.as_deref();
            let outcome = handle(name, || route.handler.handle(request, data)).await
                .unwrap_or(Outcome::Failure(Status::InternalServerError));

            // Check if the request processing completed (Some) or if the
            // request needs to be forwarded. If it does, continue the loop
            // (None) to try again.
            info_!("{} {}", Paint::default("Outcome:").bold(), outcome);
            match outcome {
                o@Outcome::Success(_) | o@Outcome::Failure(_) => return o,
                Outcome::Forward(unused_data) => data = unused_data,
            }
        }

        error_!("No matching routes for {}.", request);
        Outcome::Forward(data)
    }

    /// Invokes the handler with `req` for catcher with status `status`.
    ///
    /// In order of preference, invoked handler is:
    ///   * the user's registered handler for `status`
    ///   * the user's registered `default` handler
    ///   * Rocket's default handler for `status`
    ///
    /// Return `Ok(result)` if the handler succeeded. Returns `Ok(Some(Status))`
    /// if the handler ran to completion but failed. Returns `Ok(None)` if the
    /// handler panicked while executing.
    async fn invoke_catcher<'s, 'r: 's>(
        &'s self,
        status: Status,
        req: &'r Request<'s>
    ) -> Result<Response<'r>, Option<Status>> {
        // For now, we reset the delta state to prevent any modifications
        // from earlier, unsuccessful paths from being reflected in error
        // response. We may wish to relax this in the future.
        req.cookies().reset_delta();

        if let Some(catcher) = self.router.catch(status, req) {
            warn_!("Responding with registered {} catcher.", catcher);
            let name = catcher.name.as_deref();
            handle(name, || catcher.handler.handle(status, req)).await
                .map(|result| result.map_err(Some))
                .unwrap_or_else(|| Err(None))
        } else {
            let code = Paint::blue(status.code).bold();
            warn_!("No {} catcher registered. Using Rocket default.", code);
            Ok(crate::catcher::default_handler(status, req))
        }
    }

    // Invokes the catcher for `status`. Returns the response on success.
    //
    // On catcher failure, the 500 error catcher is attempted. If _that_ fails,
    // the (infallible) default 500 error cather is used.
    pub(crate) async fn handle_error<'s, 'r: 's>(
        &'s self,
        mut status: Status,
        req: &'r Request<'s>
    ) -> Response<'r> {
        // Dispatch to the `status` catcher.
        if let Ok(r) = self.invoke_catcher(status, req).await {
            return r;
        }

        // If it fails and it's not a 500, try the 500 catcher.
        if status != Status::InternalServerError {
            error_!("Catcher failed. Attemping 500 error catcher.");
            status = Status::InternalServerError;
            if let Ok(r) = self.invoke_catcher(status, req).await {
                return r;
            }
        }

        // If it failed again or if it was already a 500, use Rocket's default.
        error_!("{} catcher failed. Using Rocket default 500.", status.code);
        crate::catcher::default_handler(Status::InternalServerError, req)
    }

    /// Dispatch the Websocket response. This does not invoke ANY user handlers.
    ///
    /// Instead, the join handler is allowed to fail the connection after the first message, with a
    /// Websocket Status Code. This should check the router's websocket connections, to return a
    /// 404 if the endpoint doesn't exist.
    #[inline]
    pub(crate) async fn dispatch_ws<'s, 'r: 's>(
        &'s self,
        _token: RequestToken,
        request: &'r Request<'s>,
        _data: Data<'r>,
        accept: String,
    ) -> (Response<'r>, Extensions) {
        info!("{}:", request);

        // remeber the protocol for later
        let extensions = Extensions::new(request);

        let mut response = if !self.router.route_event(WebSocketEvent::Message)
            .any(|r| r.matches(request))
        {
            // If there is no Message handler for the route
            self.handle_error(Status::NotFound, request).await
        } else {
            use rocket_http::hyper::header::{CONNECTION, UPGRADE};
            let mut response = Response::build();
            response.status(Status::SwitchingProtocols);
            response.header(Header::new(CONNECTION.as_str(), "upgrade"));
            response.header(Header::new(UPGRADE.as_str(), "websocket"));
            response.header(Header::new("Sec-WebSocket-Accept", accept));
            if let Some(ident) = request.rocket().config.ident.as_str() {
                response.header(Header::new("Server", ident));
            }

            extensions.headers(&mut response);

            response.finalize()
        };

        // Run the response fairings.
        self.fairings.handle_response(request, &mut response).await;

        (response, extensions)
    }

    /// Routes a websocket event. This is different from an HTTP route in that the event is passed
    /// seperately, but the reqest still holds all the nessecary information
    // TODO: Simplify the lifetime bounds
    async fn route_event<'s: 'ri, 'r, 'ri>(
        &'s self,
        req: &'r WebSocket<'ri>,
        event: WebSocketEvent,
        mut data: Data<'r>
    ) -> route::WsOutcome<'r> {
        for route in self.router.route_event(event).filter(|r| r.matches(req.request())) {
            info_!("Matched: {:#}", route);
            req.request().set_route(route);

            let name = route.name.as_deref();
            let handler = route.websocket_handler.unwrap_ref();
            let outcome = handle(name, || handler.handle(req, data)).await
                .unwrap_or_else(|| Outcome::Failure(WebSocketStatus::InternalServerError));

            // Check if the request processing completed (Some) or if the
            // request needs to be forwarded. If it does, continue the loop
            // (None) to try again.
            info_!("{} {}", Paint::default("Outcome:").bold(), outcome);
            match outcome {
                o@Outcome::Success(_) | o@Outcome::Failure(_) => return o,
                Outcome::Forward(unused_data) => data = unused_data,
            }
        }
        route::WsOutcome::Forward(data)
    }

    async fn ws_event_loop<'r>(
        &'r self,
        req: Request<'r>,
        upgrade: OnUpgrade,
        extensions: Extensions
    ) {
        if let Ok(upgrade) = upgrade.await {
            let (ch, a, b) = WebSocketChannel::new(upgrade, extensions);
            let req = WebSocket::new(req, ch.subscribe_handle());
            let event_loop = async move {
                // Explicit moves
                let mut ch = ch;
                let mut close_status = Err(StatusError::NoStatus);
                let mut joined = false;
                let broker = self.broker();
                while let Some(message) = ch.next().await {
                    let data = match message.opcode() {
                        websocket_codec::Opcode::Text => Data::from_ws(message, Some(false)),
                        websocket_codec::Opcode::Binary => Data::from_ws(message, Some(true)),
                        websocket_codec::Opcode::Close => {
                            if let Some(status) = message.inner().recv().await {
                                close_status = WebSocketStatus::decode(status);
                            }
                            break;
                        },
                        _ => panic!("An unexpected error occured while\
                                    processing websocket messages. {:?}\
                                    has an invalid opcode", message),
                    };
                    let o = if !joined {
                        let o = self.route_event(&req, WebSocketEvent::Join, data).await;
                        let o = match o {
                            // If the join handlers forwarded, we retry as a message
                            Outcome::Forward(data) => {
                                broker.subscribe(req.topic(), &ch).await;
                                self.route_event(&req, WebSocketEvent::Message, data).await
                            },
                            // If a join handler succeeds, we subscribe the client
                            o@Outcome::Success(_) => {
                                broker.subscribe(req.topic(), &ch).await;
                                o
                            },
                            // If a join handler fails, we do nothing
                            o@Outcome::Failure(_) => {
                                o
                            },
                        };
                        joined = true;
                        o
                    } else {
                        //req.set_topic(Origin::parse("/echo/we").unwrap());
                        self.route_event(&req, WebSocketEvent::Message, data).await
                    };
                    match o {
                        Outcome::Forward(_data) => {
                            break;
                        },
                        Outcome::Failure(status) => {
                            error_!("{}", status);
                            ch.close(status).await;
                            break;
                        },
                        Outcome::Success(_response) => {
                            // We ignore this, since the response should be empty
                        },
                    }
                }
                broker.unsubscribe_all(&ch).await;
                info_!("Websocket closed with status: {:?}", close_status);
                // TODO provide close message
                match self.route_event(&req, WebSocketEvent::Leave, Data::local(vec![])).await {
                    Outcome::Forward(_data) => {
                    },
                    Outcome::Failure(status) => {
                        error_!("{}", status);
                        ch.close(status).await;
                    }
                    Outcome::Success(_response) => {
                        // We ignore this, since the response should be empty
                    }
                }
                // Note: If a close has already been sent, the writer task will just drop this
                ch.close(WebSocketStatus::default_response(close_status)).await;
            };
            // This will poll each future, on the same thread. This should actually be more
            // preformant than spawning tasks for each.
            tokio::join!(a, b, event_loop);
        } else {
            todo!("Handle upgrade error")
        }
    }

    pub(crate) async fn default_tcp_http_server<C>(mut self, ready: C) -> Result<(), Error>
        where C: for<'a> Fn(&'a Self) -> BoxFuture<'a, ()>
    {
        use std::net::ToSocketAddrs;

        // Determine the address we're going to serve on.
        let addr = format!("{}:{}", self.config.address, self.config.port);
        let mut addr = addr.to_socket_addrs()
            .map(|mut addrs| addrs.next().expect(">= 1 socket addr"))
            .map_err(|e| Error::new(ErrorKind::Io(e)))?;

        #[cfg(feature = "tls")]
        if self.config.tls_enabled() {
            if let Some(ref config) = self.config.tls {
                use crate::http::tls::TlsListener;

                let conf = config.to_native_config().map_err(ErrorKind::Io)?;
                let l = TlsListener::bind(addr, conf).await.map_err(ErrorKind::Bind)?;
                addr = l.local_addr().unwrap_or(addr);
                self.config.address = addr.ip();
                self.config.port = addr.port();
                ready(&mut self).await;
                return self.http_server(l).await;
            }
        }

        let l = bind_tcp(addr).await.map_err(ErrorKind::Bind)?;
        addr = l.local_addr().unwrap_or(addr);
        self.config.address = addr.ip();
        self.config.port = addr.port();
        ready(&mut self).await;
        self.http_server(l).await
    }

    // TODO.async: Solidify the Listener APIs and make this function public
    pub(crate) async fn http_server<L>(self, listener: L) -> Result<(), Error>
        where L: Listener + Send, <L as Listener>::Connection: Send + Unpin + 'static
    {
        // Emit a warning if we're not running inside of Rocket's async runtime.
        if self.config.profile == Config::DEBUG_PROFILE {
            tokio::task::spawn_blocking(|| {
                let this  = std::thread::current();
                if !this.name().map_or(false, |s| s.starts_with("rocket-worker")) {
                    warn!("Rocket is executing inside of a custom runtime.");
                    info_!("Rocket's runtime is enabled via `#[rocket::main]` or `#[launch]`.");
                    info_!("Forced shutdown is disabled. Runtime settings may be suboptimal.");
                }
            });
        }

        // Determine keep-alives.
        let http1_keepalive = self.config.keep_alive != 0;
        let http2_keep_alive = match self.config.keep_alive {
            0 => None,
            n => Some(Duration::from_secs(n as u64))
        };

        // Set up cancellable I/O from the given listener. Shutdown occurs when
        // `Shutdown` (`TripWire`) resolves. This can occur directly through a
        // notification or indirectly through an external signal which, when
        // received, results in triggering the notify.
        let shutdown = self.shutdown();
        let sig_stream = self.config.shutdown.signal_stream();
        let force_shutdown = self.config.shutdown.force;
        let grace = self.config.shutdown.grace as u64;
        let mercy = self.config.shutdown.mercy as u64;

        // Start a task that listens for external signals and notifies shutdown.
        if let Some(mut stream) = sig_stream {
            let shutdown = shutdown.clone();
            tokio::spawn(async move {
                while let Some(sig) = stream.next().await {
                    if shutdown.0.tripped() {
                        warn!("Received {}. Shutdown already in progress.", sig);
                    } else {
                        warn!("Received {}. Requesting shutdown.", sig);
                    }

                    shutdown.0.trip();
                }
            });
        }

        // Create the Hyper `Service`.
        let rocket = Arc::new(self);
        let service_fn = move |conn: &CancellableIo<_, L::Connection>| {
            let rocket = rocket.clone();
            let connection = ConnectionMeta {
                remote: conn.peer_address(),
                client_certificates: conn.peer_certificates().map(Arc::new),
            };

            async move {
                Ok::<_, std::convert::Infallible>(hyper::service::service_fn(move |req| {
                    hyper_service_fn(rocket.clone(), connection.clone(), req)
                }))
            }
        };

        // NOTE: `hyper` uses `tokio::spawn()` as the default executor.
        let listener = CancellableListener::new(shutdown.clone(), listener, grace, mercy);
        let server = hyper::Server::builder(Incoming::new(listener))
            .http1_keepalive(http1_keepalive)
            .http1_preserve_header_case(true)
            .http2_keep_alive_interval(http2_keep_alive)
            .serve(hyper::service::make_service_fn(service_fn))
            .with_graceful_shutdown(shutdown.clone())
            .map_err(|e| Error::new(ErrorKind::Runtime(Box::new(e))));

        // Wait for a shutdown notification or for the server to somehow fail.
        tokio::pin!(server);
        match future::select(shutdown, server).await {
            future::Either::Left((_, server)) => {
                // If a task has some runaway I/O, like an infinite loop, the
                // runtime will block indefinitely when it is dropped. To
                // subvert, we start a ticking process-exit time bomb here.
                if force_shutdown {
                    // Only a worker thread will have the specified thread name.
                    tokio::task::spawn_blocking(move || {
                        // We only hit our `exit()` if the process doesn't
                        // otherwise exit since this `spawn()` won't block.
                        let this = std::thread::current();
                        std::thread::spawn(move || {
                            std::thread::sleep(Duration::from_secs(grace + mercy));
                            std::thread::sleep(Duration::from_millis(500));
                            if this.name().map_or(false, |s| s.starts_with("rocket-worker")) {
                                error!("Server failed to shutdown cooperatively. Terminating.");
                                std::process::exit(1);
                            } else {
                                warn!("Server failed to shutdown cooperatively.");
                                warn_!("Server is executing inside of a custom runtime.");
                                info_!("Rocket's runtime is `#[rocket::main]` or `#[launch]`.");
                                warn_!("Refusing to terminate runaway custom runtime.");
                            }
                        });
                    });
                }

                info!("Received shutdown request. Waiting for pending I/O...");
                server.await
            }
            future::Either::Right((result, _)) => result,
        }
    }
}<|MERGE_RESOLUTION|>--- conflicted
+++ resolved
@@ -9,17 +9,13 @@
 use futures::stream::StreamExt;
 use futures::future::{self, FutureExt, Future, TryFutureExt, BoxFuture};
 
-<<<<<<< HEAD
 use crate::websocket::Extensions;
 use crate::websocket::WebSocketEvent;
 use crate::websocket::channel;
 use crate::websocket::channel::WebSocketChannel;
 use crate::websocket::status::StatusError;
 use crate::websocket::status::WebSocketStatus;
-use crate::{Rocket, Orbit, Request, Response, Data, route};
-=======
 use crate::{route, Rocket, Orbit, Request, Response, Data, Config};
->>>>>>> 7ffe3a73
 use crate::form::Form;
 use crate::outcome::Outcome;
 use crate::error::{Error, ErrorKind};
@@ -75,13 +71,8 @@
 // `HyperResponse` type, this function does the actual response processing.
 async fn hyper_service_fn(
     rocket: Arc<Rocket<Orbit>>,
-<<<<<<< HEAD
-    addr: std::net::SocketAddr,
+    conn: ConnectionMeta,
     mut hyp_req: hyper::Request<hyper::Body>,
-=======
-    conn: ConnectionMeta,
-    hyp_req: hyper::Request<hyper::Body>,
->>>>>>> 7ffe3a73
 ) -> Result<hyper::Response<hyper::Body>, io::Error> {
     // This future must return a hyper::Response, but the response body might
     // borrow from the request. Instead, write the body in another future that
@@ -96,9 +87,20 @@
             Ok(mut req) => {
                 // Convert into Rocket `Data`, dispatch request, write response.
                 let mut data = Data::from(&mut h_body);
+                // Dispatch the request to get a response, then write that response out.
                 let token = rocket.preprocess_request(&mut req, &mut data).await;
-                let response = rocket.dispatch(token, &mut req, data).await;
-                rocket.send_response(response, tx).await;
+                if let Some((accept, upgrade)) = upgrade {
+                    // req.clone() is nessecary since the request is borrowed to hande the response. This
+                    // copy can (and will) outlive the actual request, but will not outlive the websocket
+                    // connection.
+                    let req_copy = req.clone();
+                    let (r, ext) = rocket.dispatch_ws(token, &mut req, data, accept).await;
+                    rocket.send_response(r, tx).await;
+                    rocket.ws_event_loop(req_copy, upgrade, ext).await;
+                } else {
+                    let r = rocket.dispatch(token, &mut req, data).await;
+                    rocket.send_response(r, tx).await;
+                }
             },
             Err(e) => {
                 // TODO: We don't have a request to pass in, so we fabricate
@@ -109,27 +111,6 @@
                 let response = rocket.handle_error(Status::BadRequest, &dummy).await;
                 rocket.send_response(response, tx).await;
             }
-<<<<<<< HEAD
-        };
-
-        // Retrieve the data from the hyper body.
-        let mut data = Data::from(&mut h_body);
-
-        // Dispatch the request to get a response, then write that response out.
-        let token = rocket.preprocess_request(&mut req, &mut data).await;
-        if let Some((accept, upgrade)) = upgrade {
-            // req.clone() is nessecary since the request is borrowed to hande the response. This
-            // copy can (and will) outlive the actual request, but will not outlive the websocket
-            // connection.
-            let req_copy = req.clone();
-            let (r, ext) = rocket.dispatch_ws(token, &mut req, data, accept).await;
-            rocket.send_response(r, tx).await;
-            rocket.ws_event_loop(req_copy, upgrade, ext).await;
-        } else {
-            let r = rocket.dispatch(token, &mut req, data).await;
-            rocket.send_response(r, tx).await;
-=======
->>>>>>> 7ffe3a73
         }
     });
 
