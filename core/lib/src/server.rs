--- conflicted
+++ resolved
@@ -70,7 +70,6 @@
     // sends the response metadata (and a body channel) prior.
     let (tx, rx) = oneshot::channel();
     tokio::spawn(async move {
-<<<<<<< HEAD
         if rocket.websocket_router.is_upgrade(&hyp_req) {
             WebsocketRouter::handle(rocket, hyp_req, h_addr, tx).await;
         }else {
@@ -90,34 +89,11 @@
                     // fabricate one. This is weird. We should let the user know
                     // that we failed to parse a request (by invoking some special
                     // handler) instead of doing this.
-                    let dummy = Request::new(&rocket, Method::Get, Origin::dummy());
+                    let dummy = Request::new(&rocket, Method::Get, Origin::ROOT);
                     let r = rocket.handle_error(Status::BadRequest, &dummy).await;
                     return rocket.send_response(r, tx).await;
                 }
             };
-=======
-        // Get all of the information from Hyper.
-        let (h_parts, h_body) = hyp_req.into_parts();
-
-        // Convert the Hyper request into a Rocket request.
-        let req_res = Request::from_hyp(
-            &rocket, h_parts.method, h_parts.headers, &h_parts.uri, h_addr
-        );
-
-        let mut req = match req_res {
-            Ok(req) => req,
-            Err(e) => {
-                error!("Bad incoming request: {}", e);
-                // TODO: We don't have a request to pass in, so we just
-                // fabricate one. This is weird. We should let the user know
-                // that we failed to parse a request (by invoking some special
-                // handler) instead of doing this.
-                let dummy = Request::new(&rocket, Method::Get, Origin::ROOT);
-                let r = rocket.handle_error(Status::BadRequest, &dummy).await;
-                return rocket.send_response(r, tx).await;
-            }
-        };
->>>>>>> 7fb18cbe
 
             // Retrieve the data from the hyper body.
             let mut data = Data::from(h_body);
